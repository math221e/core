<?php
/**
 * ownCloud
 *
 * @author Michael Gapczynski
 * @copyright 2011 Michael Gapczynski GapczynskiM@gmail.com
 *
 * This library is free software; you can redistribute it and/or
 * modify it under the terms of the GNU AFFERO GENERAL PUBLIC LICENSE
 * License as published by the Free Software Foundation; either
 * version 3 of the License, or any later version.
 *
 * This library is distributed in the hope that it will be useful,
 * but WITHOUT ANY WARRANTY; without even the implied warranty of
 * MERCHANTABILITY or FITNESS FOR A PARTICULAR PURPOSE.  See the
 * GNU AFFERO GENERAL PUBLIC LICENSE for more details.
 *
 * You should have received a copy of the GNU Affero General Public
 * License along with this library.  If not, see <http://www.gnu.org/licenses/>.
 *
 */

/**
 * This class manages shared items within the database. 
 */
class OC_Share {

	const WRITE = 1;
	const DELETE = 2;
	const UNSHARED = -1;
	const PUBLICLINK = "public";

	private $token;
      
	/**
	 * Share an item, adds an entry into the database
	 * @param $source The source location of the item
	 * @param $uid_shared_with The user or group to share the item with
	 * @param $permissions The permissions, use the constants WRITE and DELETE
	 */
	public function __construct($source, $uid_shared_with, $permissions) {
		$uid_owner = OC_User::getUser();
		$query = OC_DB::prepare("INSERT INTO *PREFIX*sharing VALUES(?,?,?,?,?)");
		if ($uid_shared_with == self::PUBLICLINK) {
			$token = sha1("$uid_shared_with-$source");
			$query->execute(array($uid_owner, self::PUBLICLINK, $source, $token, $permissions));
			$this->token = $token;
		} else {
			if (OC_Group::groupExists($uid_shared_with)) {
				$gid = $uid_shared_with;
				$uid_shared_with = OC_Group::usersInGroup($gid);
				// Remove the owner from the list of users in the group
				$uid_shared_with = array_diff($uid_shared_with, array($uid_owner));
			} else if (OC_User::userExists($uid_shared_with)) {
				$gid = null;
				$uid_shared_with = array($uid_shared_with);
			} else {
				throw new Exception($uid_shared_with." is not a user");
			}
			foreach ($uid_shared_with as $uid) {
				// Check if this item is already shared with the user
				$checkSource = OC_DB::prepare("SELECT source FROM *PREFIX*sharing WHERE source = ? AND uid_shared_with ".self::getUsersAndGroups($uid));
				$resultCheckSource = $checkSource->execute(array($source))->fetchAll();
				// TODO Check if the source is inside a folder
				if (count($resultCheckSource) > 0 && !isset($gid)) {
					throw new Exception("This item is already shared with ".$uid);
				}
				// Check if the target already exists for the user, if it does append a number to the name
				$sharedFolder = "/".$uid."/files/Shared";
				$target = $sharedFolder."/".basename($source);
				if (self::getSource($target)) {
					if ($pos = strrpos($target, ".")) {
						$name = substr($target, 0, $pos);
						$ext = substr($target, $pos);
					} else {
						$name = $target;
						$ext = "";
					}
					$counter = 1;
					while ($checkTarget !== false) {
						$newTarget = $name."_".$counter.$ext;
						$checkTarget = self::getSource($newTarget);
						$counter++;
					}
					$target = $newTarget;
				}
				if (isset($gid)) {
					$uid = $uid."@".$gid;
				}
				$query->execute(array($uid_owner, $uid, $source, $target, $permissions));
				// Clear the folder size cache for the 'Shared' folder
<<<<<<< HEAD
// 				$clearFolderSize = OC_DB::prepare("DELETE FROM *PREFIX*foldersize WHERE path = ?");
// 				$clearFolderSize->execute(array($sharedFolder));
=======
				$clearFolderSize = OC_DB::prepare("DELETE FROM *PREFIX*foldersize WHERE path = ?");
				$clearFolderSize->execute(array($sharedFolder));
				// Emit post_create and post_write hooks to notify of a new file in the user's filesystem
				OC_Hook::emit("OC_Filesystem", "post_create", array('path' => $target));
				OC_Hook::emit("OC_Filesystem", "post_write", array('path' => $target));
>>>>>>> 45038af9
			}
		}
	}

	/**
	* Remove any duplicate or trailing '/' from the path
	* @return A clean path
	*/
	private static function cleanPath($path) {
		$path = rtrim($path, "/");
		return preg_replace('{(/)\1+}', "/", $path);
	}

	/**
	* Generate a string to be used for searching for uid_shared_with that handles both users and groups
	* @param $uid (Optional) The uid to get the user groups for, a gid to get the users in a group, or if not set the current user
	* @return An IN operator as a string
	*/
	private static function getUsersAndGroups($uid = null) {
		$in = " IN(";
		if (isset($uid) && OC_Group::groupExists($uid)) {
			$users = OC_Group::usersInGroup($uid);
			foreach ($users as $user) {
				// Add a comma only if the the current element isn't the last
				if ($user !== end($users)) {
					$in .= "'".$user."@".$uid."', ";
				} else {
					$in .= "'".$user."@".$uid."'";
				}
			}
		} else if (isset($uid)) {
			// TODO Check if this is necessary, only constructor needs it as IN. It would be better for other queries to just return =$uid
			$in .= "'".$uid."'";
			$groups = OC_Group::getUserGroups($uid);
			foreach ($groups as $group) {
				$in .= ", '".$uid."@".$group."'";
			}
		} else {
			$uid = OC_User::getUser();
			$in .= "'".$uid."'";
			$groups = OC_Group::getUserGroups($uid);
			foreach ($groups as $group) {
				$in .= ", '".$uid."@".$group."'";
			}
		}
		$in .= ", '".self::PUBLICLINK."'";
		$in .= ")";
		return $in;
	}

	/**
	 * Create a new entry in the database for a file inside a shared folder
	 *
	 * $oldTarget and $newTarget may be the same value. $oldTarget exists in case the file is being moved outside of the folder
	 *
	 * @param $oldTarget The current target location
	 * @param $newTarget The new target location
	 */
	public static function pullOutOfFolder($oldTarget, $newTarget) {
		$folders = self::getParentFolders($oldTarget);
		$source = $folders['source'].substr($oldTarget, strlen($folders['target']));
		$item = self::getItem($folders['target']);
		$query = OC_DB::prepare("INSERT INTO *PREFIX*sharing VALUES(?,?,?,?,?)");
		$query->execute(array($item[0]['uid_owner'], OC_User::getUser(), $source, $newTarget, $item[0]['permissions']));
	}

	/**
	 * Get the item with the specified target location
	 * @param $target The target location of the item
	 * @return An array with the item
	 */
	public static function getItem($target) {
		$target = self::cleanPath($target);
		$query = OC_DB::prepare("SELECT uid_owner, source, permissions FROM *PREFIX*sharing WHERE target = ? AND uid_shared_with = ? LIMIT 1");
		return $query->execute(array($target, OC_User::getUser()))->fetchAll();
	}

	 /**
	 * Get the item with the specified source location
	 * @param $source The source location of the item
	 * @return An array with the users and permissions the item is shared with
	 */
	public static function getMySharedItem($source) {
		$source = self::cleanPath($source);
		$query = OC_DB::prepare("SELECT uid_shared_with, permissions FROM *PREFIX*sharing WHERE source = ? AND uid_owner = ?");
		$result = $query->execute(array($source, OC_User::getUser()))->fetchAll();
		if (count($result) > 0) {
			return $result;
		} else if ($originalSource = self::getSource($source)) {
			return $query->execute(array($originalSource, OC_User::getUser()))->fetchAll();
		} else {
			return false;
		}
	}

	/**
	 * Get all items the current user is sharing
	 * @return An array with all items the user is sharing
	 */
	public static function getMySharedItems() {
		$query = OC_DB::prepare("SELECT uid_shared_with, source, permissions FROM *PREFIX*sharing WHERE uid_owner = ?");
		return $query->execute(array(OC_User::getUser()))->fetchAll();
	}

	/**
	 * Get the items within a shared folder that have their own entry for the purpose of name, location, or permissions that differ from the folder itself
	 *
	 * Works for both target and source folders. Can be used for getting all items shared with you e.g. pass '/MTGap/files'
	 *
	 * @param $folder The folder of the items to look for
	 * @return An array with all items in the database that are in the folder
	 */
	public static function getItemsInFolder($folder) {
		$folder = self::cleanPath($folder);
		// Append '/' in order to filter out the folder itself if not already there
		if (substr($folder, -1) !== "/") {
			$folder .= "/";
		}
		$length = strlen($folder);
		$query = OC_DB::prepare("SELECT uid_owner, source, target, permissions FROM *PREFIX*sharing WHERE SUBSTR(source, 1, ?) = ? OR SUBSTR(target, 1, ?) = ? AND uid_shared_with ".self::getUsersAndGroups());
		return $query->execute(array($length, $folder, $length, $folder))->fetchAll();
	}

	/**
	 * Get the source and target parent folders of the specified target location
	 * @param $target The target location of the item
	 * @return An array with the keys 'source' and 'target' with the values of the source and target parent folders
	 */
	public static function getParentFolders($target) {
		$target = self::cleanPath($target);
		$query = OC_DB::prepare("SELECT source FROM *PREFIX*sharing WHERE target = ? AND uid_shared_with".self::getUsersAndGroups()." LIMIT 1");
		// Prevent searching for user directory e.g. '/MTGap/files'
		$userDirectory = substr($target, 0, strpos($target, "files") + 5);
		$target = dirname($target);
		$result = array();
		while ($target != "" && $target != "/" && $target != "." && $target != $userDirectory) {
			// Check if the parent directory of this target location is shared
			$result = $query->execute(array($target))->fetchAll();
			if (count($result) > 0) {
				break;
			}
			$target = dirname($target);
		}
		if (count($result) > 0) {
			// Return both the source folder and the target folder
			return array("source" => $result[0]['source'], "target" => $target);
		} else {
			return false;
		}
	}

	/**
	 * Get the source location of the item at the specified target location
	 * @param $target The target location of the item
	 * @return Source location or false if target location is not valid
	 */
	public static function getSource($target) {
		$target = self::cleanPath($target);
		$query = OC_DB::prepare("SELECT source FROM *PREFIX*sharing WHERE target = ? AND uid_shared_with ".self::getUsersAndGroups()." LIMIT 1");
		$result = $query->execute(array($target))->fetchAll();
		if (count($result) > 0) {
			return $result[0]['source'];
		} else {
			$folders = self::getParentFolders($target);
			if ($folders == true) {
				return $folders['source'].substr($target, strlen($folders['target']));
			} else {
				return false;
			}
		}
	}

	public static function getTarget($source) {
		$source = self::cleanPath($source);
		$query = OC_DB::prepare("SELECT target FROM *PREFIX*sharing WHERE source = ? AND uid_owner = ? LIMIT 1");
		$result = $query->execute(array($source, OC_User::getUser()))->fetchAll();
		if (count($result) > 0) {
			return $result[0]['target'];
		} else {
			// TODO Check in folders
			return false;
		}
	}

	/**
	 * Get the user's permissions for the item at the specified target location
	 * @param $target The target location of the item
	 * @return The permissions, use bitwise operators to check against the constants WRITE and DELETE
	 */
	public static function getPermissions($target) {
		$target = self::cleanPath($target);
		$query = OC_DB::prepare("SELECT permissions FROM *PREFIX*sharing WHERE target = ? AND uid_shared_with ".self::getUsersAndGroups()." LIMIT 1");
		$result = $query->execute(array($target))->fetchAll();
		if (count($result) > 0) {
			return $result[0]['permissions'];
		} else {
			$folders = self::getParentFolders($target);
			if ($folders == true) {
				$result = $query->execute(array($folders['target']))->fetchAll();
				if (count($result) > 0) {
					return $result[0]['permissions'];
				}
			} else {
				OC_Log::write('files_sharing',"Not existing parent folder : ".$target,OC_Log::ERROR);
				return false;
			}
		}
	}

	/**
	 * Get the token for a public link
	 * @return The token of the public link, a sha1 hash
	 */
	public function getToken() {
		return $this->token;
	}

	/**
	 * Get the token for a public link
	 * @param $source The source location of the item
	 * @return The token of the public link, a sha1 hash
	 */
	public static function getTokenFromSource($source) {
		$query = OC_DB::prepare("SELECT target FROM *PREFIX*sharing WHERE source = ? AND uid_shared_with = ? AND uid_owner = ? LIMIT 1");
		$result = $query->execute(array($source, self::PUBLICLINK, OC_User::getUser()))->fetchAll();
		if (count($result) > 0) {
			return $result[0]['target'];
		} else {
			return false;
		}
	}

	/**
	 * Set the target location to a new value
	 *
	 * You must use the pullOutOfFolder() function to change the target location of a file inside a shared folder if the target location differs from the folder
	 *
	 * @param $oldTarget The current target location
	 * @param $newTarget The new target location 
	 */
	public static function setTarget($oldTarget, $newTarget) {
		$oldTarget = self::cleanPath($oldTarget);
		$newTarget = self::cleanPath($newTarget);
		$query = OC_DB::prepare("UPDATE *PREFIX*sharing SET target = REPLACE(target, ?, ?) WHERE uid_shared_with ".self::getUsersAndGroups());
		$query->execute(array($oldTarget, $newTarget));
	}

	/**
	* Change the permissions for the specified item and user
	*
	* You must construct a new shared item to change the permissions of a file inside a shared folder if the permissions differ from the folder
	*
	* @param $source The source location of the item
	* @param $uid_shared_with The user to change the permissions for
	* @param $permissions The permissions, use the constants WRITE and DELETE
	*/
	public static function setPermissions($source, $uid_shared_with, $permissions) {
		$source = self::cleanPath($source);
		$query = OC_DB::prepare("UPDATE *PREFIX*sharing SET permissions = ? WHERE SUBSTR(source, 1, ?) = ? AND uid_owner = ? AND uid_shared_with ".self::getUsersAndGroups($uid_shared_with));
		$query->execute(array($permissions, strlen($source), $source, OC_User::getUser()));
	}

	/**
	* Unshare the item, removes it from all specified users
	*
	* You must use the pullOutOfFolder() function to unshare a file inside a shared folder and set $newTarget to nothing
	*
	* @param $source The source location of the item
	* @param $uid_shared_with Array of users to unshare the item from
	*/
	public static function unshare($source, $uid_shared_with) {
		$source = self::cleanPath($source);
		$query = OC_DB::prepare("DELETE FROM *PREFIX*sharing WHERE SUBSTR(source, 1, ?) = ? AND uid_owner = ? AND uid_shared_with ".self::getUsersAndGroups($uid_shared_with));
		$query->execute(array(strlen($source), $source, OC_User::getUser()));
	}

	/**
	* Unshare the item from the current user, removes it only from the database and doesn't touch the source file
	*
	* You must use the pullOutOfFolder() function before you call unshareFromMySelf() and set the delete parameter to false to unshare from self a file inside a shared folder
	*
	* @param $target The target location of the item
	* @param $delete (Optional) If true delete the entry from the database, if false the permission is set to UNSHARED
	*/
	public static function unshareFromMySelf($target, $delete = true) {
		$target = self::cleanPath($target);
		if ($delete) {
			$query = OC_DB::prepare("DELETE FROM *PREFIX*sharing WHERE SUBSTR(target, 1, ?) = ? AND uid_shared_with ".self::getUsersAndGroups());
			$query->execute(array(strlen($target), $target));
		} else {
			$query = OC_DB::prepare("UPDATE *PREFIX*sharing SET permissions = ? WHERE SUBSTR(target, 1, ?) = ? AND uid_shared_with ".self::getUsersAndGroups());
			$query->execute(array(self::UNSHARED, strlen($target), $target));
		}
	}

	/**
	* Remove the item from the database, the owner deleted the file
	* @param $arguments Array of arguments passed from OC_Hook
	*/
	public static function deleteItem($arguments) {
		$source = "/".OC_User::getUser()."/files".self::cleanPath($arguments['path']);
		if ($target = self::getTarget($source)) {
			// Forward hook to notify of changes to target file
			OC_Hook::emit("OC_Filesystem", "post_delete", array('path' => $target));
			$query = OC_DB::prepare("DELETE FROM *PREFIX*sharing WHERE SUBSTR(source, 1, ?) = ? AND uid_owner = ?");
			$query->execute(array(strlen($source), $source, OC_User::getUser()));
		}
		
	}

	/**
	* Rename the item in the database, the owner renamed the file
	* @param $arguments Array of arguments passed from OC_Hook
	*/
	public static function renameItem($arguments) {
		$oldSource = "/".OC_User::getUser()."/files".self::cleanPath($arguments['oldpath']);
		$newSource = "/".OC_User::getUser()."/files".self::cleanPath($arguments['newpath']);
		$query = OC_DB::prepare("UPDATE *PREFIX*sharing SET source = REPLACE(source, ?, ?) WHERE uid_owner = ?");
		$query->execute(array($oldSource, $newSource, OC_User::getUser()));
	}

	public static function updateItem($arguments) {
		$source = "/".OC_User::getUser()."/files".self::cleanPath($arguments['path']);
		if ($target = self::getTarget($source)) {
			// Forward hook to notify of changes to target file
			OC_Hook::emit("OC_Filesystem", "post_write", array('path' => $target));
		}
	}

}

?><|MERGE_RESOLUTION|>--- conflicted
+++ resolved
@@ -89,16 +89,11 @@
 				}
 				$query->execute(array($uid_owner, $uid, $source, $target, $permissions));
 				// Clear the folder size cache for the 'Shared' folder
-<<<<<<< HEAD
 // 				$clearFolderSize = OC_DB::prepare("DELETE FROM *PREFIX*foldersize WHERE path = ?");
 // 				$clearFolderSize->execute(array($sharedFolder));
-=======
-				$clearFolderSize = OC_DB::prepare("DELETE FROM *PREFIX*foldersize WHERE path = ?");
-				$clearFolderSize->execute(array($sharedFolder));
 				// Emit post_create and post_write hooks to notify of a new file in the user's filesystem
 				OC_Hook::emit("OC_Filesystem", "post_create", array('path' => $target));
 				OC_Hook::emit("OC_Filesystem", "post_write", array('path' => $target));
->>>>>>> 45038af9
 			}
 		}
 	}
