@webUI @insulated @disablePreviews @mailhog @public_link_share-feature-required @files_sharing-app-required
Feature: Share by public link
  As a user
  I want to share files through a publicly accessible link
  So that users who do not have an account on my ownCloud server can access them

  As an admin
  I want to limit the ability of a user to share files/folders through a publicly accessible link
  So that public sharing is limited according to organization policy

  Background:
    Given user "user1" has been created with default attributes and without skeleton files

  @smokeTest
  Scenario: simple sharing by public link
    Given user "user1" has created folder "/simple-folder"
    And user "user1" has uploaded file with content "test" to "/simple-folder/lorem.txt"
    And user "user1" has logged in using the webUI
    When the user creates a new public link for folder "simple-folder" using the webUI
    And the public accesses the last created public link using the webUI
    Then file "lorem.txt" should be listed on the webUI

  @skipOnOcV10.0.3 @feature_was_changed_in_10.0.4
  Scenario: creating a public link with read & write permissions makes it possible to delete files via the link
    Given user "user2" has been created with default attributes and skeleton files
    And user "user2" has logged in using the webUI
    When the user creates a new public link for folder "simple-folder" using the webUI with
      | permission | read-write |
    And the public accesses the last created public link using the webUI
    And the user deletes the following elements using the webUI
      | name                                  |
      | simple-empty-folder                   |
      | lorem.txt                             |
      | strängé filename (duplicate #2 &).txt |
      | zzzz-must-be-last-file-in-folder.txt  |
    Then the deleted elements should not be listed on the webUI
    And the deleted elements should not be listed on the webUI after a page reload

  @skipOnOcV10.0.3 @feature_was_changed_in_10.0.4
  Scenario: creating a public link with read permissions only makes it impossible to delete files via the link
    Given user "user1" has created folder "/simple-folder"
    And user "user1" has uploaded file with content "test" to "/simple-folder/lorem.txt"
    And user "user1" has logged in using the webUI
    When the user creates a new public link for folder "simple-folder" using the webUI with
      | permission | read |
    And the public accesses the last created public link using the webUI
    Then it should not be possible to delete file "lorem.txt" using the webUI

  @skipOnINTERNETEXPLORER @skipOnMICROSOFTEDGE @issue-30392
  Scenario: mount public link
    Given using server "REMOTE"
    And user "user2" has been created with default attributes and without skeleton files
    And using server "LOCAL"
    And user "user1" has created folder "/simple-folder"
    And user "user1" has uploaded file with content "original content" to "/simple-folder/lorem.txt"
    And user "user1" has logged in using the webUI
    When the user creates a new public link for folder "simple-folder" using the webUI
    And the user logs out of the webUI
    And the public accesses the last created public link using the webUI
    And the public adds the public link to "%remote_server%" as user "user2" with password "%alt2%" using the webUI
    And the user accepts the offered remote shares using the webUI
    Then folder "simple-folder" should be listed on the webUI
    When the user opens folder "simple-folder" using the webUI
    Then file "lorem.txt" should be listed on the webUI
    And the content of file "simple-folder/lorem.txt" for user "user2" on server "REMOTE" should be "original content"
    And it should not be possible to delete file "lorem.txt" using the webUI

  @skipOnINTERNETEXPLORER @skipOnMICROSOFTEDGE @issue-30392
  Scenario: mount public link and overwrite file
    Given using server "REMOTE"
    And user "user2" has been created with default attributes and without skeleton files
    And using server "LOCAL"
    And user "user1" has created folder "/simple-folder"
    And user "user1" has uploaded file with content "original content" to "/simple-folder/lorem.txt"
    And user "user1" has logged in using the webUI
    When the user creates a new public link for folder "simple-folder" using the webUI with
      | permission | read-write |
    And the user logs out of the webUI
    And the public accesses the last created public link using the webUI
    And the public adds the public link to "%remote_server%" as user "user2" with password "%alt2%" using the webUI
    And the user accepts the offered remote shares using the webUI
    Then folder "simple-folder" should be listed on the webUI
    When the user opens folder "simple-folder" using the webUI
    Then file "lorem.txt" should be listed on the webUI
    And the content of file "simple-folder/lorem.txt" for user "user2" on server "REMOTE" should be "original content"
    When the user uploads overwriting file "lorem.txt" using the webUI and retries if the file is locked
    Then file "lorem.txt" should be listed on the webUI
    And the content of "lorem.txt" on the remote server should be the same as the local "lorem.txt"

  Scenario: public should be able to access a public link with correct password
    Given user "user1" has created folder "/simple-folder"
    And user "user1" has uploaded file with content "test" to "/simple-folder/lorem.txt"
    And user "user1" has logged in using the webUI
    When the user creates a new public link for folder "simple-folder" using the webUI with
      | password | pass123 |
    And the public accesses the last created public link with password "pass123" using the webUI
    Then file "lorem.txt" should be listed on the webUI

  Scenario: public should not be able to access a public link with wrong password
    Given user "user1" has created folder "/simple-folder"
    And user "user1" has logged in using the webUI
    When the user creates a new public link for folder "simple-folder" using the webUI with
      | password | pass123 |
    And the public tries to access the last created public link with wrong password "pass12" using the webUI
    Then the public should not get access to the publicly shared file

  Scenario: user shares a public link with folder longer than 64 chars and shorter link name
    Given user "user1" has created folder "/simple-folder"
    And user "user1" has uploaded file with content "test" to "/simple-folder/lorem.txt"
    And user "user1" has moved folder "simple-folder" to "aquickbrownfoxjumpsoveraverylazydogaquickbrownfoxjumpsoveralazydog"
    And user "user1" has logged in using the webUI
    When the user creates a new public link for folder "aquickbrownfoxjumpsoveraverylazydogaquickbrownfoxjumpsoveralazydog" using the webUI with
      | name | short_linkname |
    And the public accesses the last created public link using the webUI
    Then file "lorem.txt" should be listed on the webUI

  Scenario: user tries to create a public link with read only permission without entering share password while enforce password on read only public share is enforced
    Given user "user1" has created folder "/simple-folder"
    And user "user1" has logged in using the webUI
    And parameter "shareapi_enforce_links_password_read_only" of app "core" has been set to "yes"
    When the user tries to create a new public link for folder "simple-folder" using the webUI
    Then the user should see an error message on the public link share dialog saying "Passwords are enforced for link shares"
    And the public link should not have been generated

  Scenario: user tries to create a public link with read-write permission without entering share password while enforce password on read-write public share is enforced
    Given user "user1" has created folder "/simple-folder"
    And user "user1" has logged in using the webUI
    And parameter "shareapi_enforce_links_password_read_write_delete" of app "core" has been set to "yes"
    When the user tries to create a new public link for folder "simple-folder" using the webUI with
      | permission | read-write |
    Then the user should see an error message on the public link share dialog saying "Passwords are enforced for link shares"
    And the public link should not have been generated

  Scenario: user tries to create a public link with write only permission without entering share password while enforce password on write only public share is enforced
    Given user "user1" has created folder "/simple-folder"
    And user "user1" has logged in using the webUI
    And parameter "shareapi_enforce_links_password_write_only" of app "core" has been set to "yes"
    When the user tries to create a new public link for folder "simple-folder" using the webUI with
      | permission | upload |
    Then the user should see an error message on the public link share dialog saying "Passwords are enforced for link shares"
    And the public link should not have been generated

  Scenario: user creates a public link with read-write permission without entering share password while enforce password on read only public share is enforced
    Given user "user1" has created folder "/simple-folder"
    And user "user1" has uploaded file with content "test" to "/simple-folder/lorem.txt"
    And user "user1" has logged in using the webUI
    And parameter "shareapi_enforce_links_password_read_only" of app "core" has been set to "yes"
    When the user creates a new public link for folder "simple-folder" using the webUI with
      | permission | read-write |
    And the public accesses the last created public link using the webUI
    Then file "lorem.txt" should be listed on the webUI

  Scenario: public should be able to access the shared file through public link
    Given user "user1" has uploaded file "filesForUpload/lorem.txt" to "/lorem.txt"
    And user "user1" has logged in using the webUI
    When the user creates a new public link for file 'lorem.txt' using the webUI
    And the public accesses the last created public link using the webUI
    Then the text preview of the public link should contain "Sed ut perspiciatis"
    And the content of the file shared by the last public link should be the same as "lorem.txt"

  Scenario: user shares a public link via email
    Given user "user1" has created folder "/simple-folder"
    And parameter "shareapi_allow_public_notification" of app "core" has been set to "yes"
    And user "user1" has logged in using the webUI
    When the user creates a new public link for folder "simple-folder" using the webUI with
      | email | foo@bar.co |
    Then the email address "foo@bar.co" should have received an email with the body containing
			"""
			User One shared simple-folder with you
			"""
    And the email address "foo@bar.co" should have received an email containing the last shared public link

  Scenario: user shares a public link via email and sends a copy to self
    Given user "user1" has created folder "/simple-folder"
    And parameter "shareapi_allow_public_notification" of app "core" has been set to "yes"
    And user "user1" has logged in using the webUI
    When the user creates a new public link for folder "simple-folder" using the webUI with
      | email       | foo@bar.co |
      | emailToSelf | true       |
    Then the email address "foo@bar.co" should have received an email with the body containing
			"""
			User One shared simple-folder with you
			"""
    And the email address "user1@example.org" should have received an email with the body containing
			"""
			User One shared simple-folder with you
			"""
    And the email address "foo@bar.co" should have received an email containing the last shared public link
    And the email address "user1@example.org" should have received an email containing the last shared public link

  Scenario: user shares a public link via email with multiple addresses
    Given user "user1" has created folder "/simple-folder"
    And parameter "shareapi_allow_public_notification" of app "core" has been set to "yes"
    And user "user1" has logged in using the webUI
    When the user creates a new public link for folder "simple-folder" using the webUI with
      | email | foo@bar.co, foo@barr.co |
    Then the email address "foo@bar.co" should have received an email with the body containing
			"""
			User One shared simple-folder with you
			"""
    And the email address "foo@barr.co" should have received an email with the body containing
			"""
			User One shared simple-folder with you
			"""
    And the email address "foo@bar.co" should have received an email containing the last shared public link
    And the email address "foo@barr.co" should have received an email containing the last shared public link

  Scenario: user shares a public link via email with a personal message
    Given parameter "shareapi_allow_public_notification" of app "core" has been set to "yes"
    And user "user1" has created folder "/simple-folder"
    And user "user1" has logged in using the webUI
    When the user creates a new public link for folder "simple-folder" using the webUI with
      | email           | foo@bar.co  |
      | personalMessage | lorem ipsum |
    Then the email address "foo@bar.co" should have received an email with the body containing
			"""
			User One shared simple-folder with you
			"""
    And the email address "foo@bar.co" should have received an email with the body containing
			"""
			lorem ipsum
			"""
    And the email address "foo@bar.co" should have received an email containing the last shared public link

  Scenario: user shares a public link via email adding few addresses before and then removing some addresses afterwards
    Given parameter "shareapi_allow_public_notification" of app "core" has been set to "yes"
    And user "user1" has created folder "/simple-folder"
    And user "user1" has logged in using the webUI
    When the user opens the share dialog for folder "simple-folder"
    And the user opens the public link share tab
    And the user opens the create public link share popup
    And the user adds the following email addresses using the webUI:
      | email           |
      | foo1234@bar.co  |
      | foo5678@bar.co  |
      | foo1234@barr.co |
      | foo5678@barr.co |
    And the user removes the following email addresses using the webUI:
      | email           |
      | foo1234@bar.co  |
      | foo5678@barr.co |
    And the user creates the public link using the webUI
    Then the email address "foo5678@bar.co" should have received an email with the body containing
			"""
			User One shared simple-folder with you
			"""
    And the email address "foo1234@barr.co" should have received an email with the body containing
			"""
			User One shared simple-folder with you
			"""
    And the email address "foo5678@bar.co" should have received an email containing the last shared public link
    And the email address "foo1234@barr.co" should have received an email containing the last shared public link
    But the email address "foo1234@bar.co" should not have received an email
    And the email address "foo5678@barr.co" should not have received an email

  Scenario: user edits a public link and does not save the changes
    Given parameter "shareapi_allow_public_notification" of app "core" has been set to "yes"
    And user "user1" has created folder "/simple-folder"
    And user "user1" has logged in using the webUI
    And the user has created a new public link for folder "simple-folder" using the webUI with
      | email    | foo1234@bar.co |
      | password | pass123        |
    When the user opens the edit public link share popup for the link named "Public link"
    And the user enters the password "qwertyui" on the edit public link share popup for the link
    And the user does not save any changes in the edit public link share popup
    And the public tries to access the last created public link with wrong password "qwertyui" using the webUI
    Then the public should not get access to the publicly shared file

  Scenario: user edits a name of an already existing public link
    Given user "user1" has created folder "/simple-folder"
    And user "user1" has uploaded file "filesForUpload/lorem.txt" to "/simple-folder/lorem.txt"
    And user "user1" has logged in using the webUI
    And the user has created a new public link for folder "simple-folder" using the webUI
    And the user has opened the public link share tab
    When the user renames the public link name from "Public link" to "simple-folder Share"
    And the public accesses the last created public link using the webUI
    Then file "lorem.txt" should be listed on the webUI

  Scenario: user shares a file through public link and then it appears in a Shared by link page
    Given parameter "shareapi_allow_public_notification" of app "core" has been set to "yes"
    And user "user1" has created folder "/simple-folder"
    And user "user1" has logged in using the webUI
    And the user has reloaded the current page of the webUI
    And the user has created a new public link for folder "simple-folder" using the webUI
    When the user browses to the shared-by-link page
    Then folder "simple-folder" should be listed on the webUI

  Scenario: user edits the password of an already existing public link
    Given user "user1" has created folder "/simple-folder"
    And user "user1" has uploaded file "filesForUpload/lorem.txt" to "/simple-folder/lorem.txt"
    And user "user1" has logged in using the webUI
    And the user has created a new public link for folder "simple-folder" using the webUI with
      | password | pass123 |
    When the user changes the password of the public link named "Public link" to "pass1234"
    And the public accesses the last created public link with password "pass1234" using the webUI
    Then file "lorem.txt" should be listed on the webUI

  Scenario: user edits the password of an already existing public link and tries to access with old password
    Given user "user1" has created folder "/simple-folder"
    And user "user1" has logged in using the webUI
    And the user has created a new public link for folder "simple-folder" using the webUI with
      | password | pass123 |
    When the user changes the password of the public link named "Public link" to "pass1234"
    And the public tries to access the last created public link with wrong password "pass123" using the webUI
    Then the public should not get access to the publicly shared file

  Scenario: user edits the permission of an already existing public link from read-write to read
    Given user "user1" has created folder "/simple-folder"
    And user "user1" has uploaded file "filesForUpload/lorem.txt" to "/simple-folder/lorem.txt"
    And user "user1" has logged in using the webUI
    And the user has created a new public link for folder "simple-folder" using the webUI with
      | permission | read-write |
    When the user changes the permission of the public link named "Public link" to "read"
    And the public accesses the last created public link using the webUI
    Then file "lorem.txt" should be listed on the webUI
    And it should not be possible to delete file "lorem.txt" using the webUI

  Scenario: user edits the permission of an already existing public link from read to read-write
    Given user "user1" has created folder "/simple-folder"
    And user "user1" has created folder "/simple-folder/simple-empty-folder"
    And user "user1" has uploaded file with content "original content" to "/simple-folder/lorem.txt"
    And user "user1" has logged in using the webUI
    And the user has created a new public link for folder "simple-folder" using the webUI with
      | permission | read |
    When the user changes the permission of the public link named "Public link" to "read-write"
    And the public accesses the last created public link using the webUI
    And the user deletes the following elements using the webUI
      | name                |
      | simple-empty-folder |
      | lorem.txt           |
    Then the deleted elements should not be listed on the webUI
    And the deleted elements should not be listed on the webUI after a page reload

  Scenario: user changes the expiration date of an already existing public link using webUI
    Given user "user1" has uploaded file "filesForUpload/lorem.txt" to "/lorem.txt"
    And user "user1" has created a share with settings
      | path       | lorem.txt   |
      | name       | Public link |
      | expireDate | 14-10-2038  |
      | shareType  | public_link |
    And user "user1" has logged in using the webUI
    When the user changes the expiration of the public link named "Public link" of file "lorem.txt" to "21-07-2038"
    And the user gets the info of the last share using the sharing API
    Then the fields of the last response should include
      | expiration | 21-07-2038 |

  Scenario: user tries to change the expiration date of the public link to past date using webUI
    Given user "user1" has uploaded file "filesForUpload/lorem.txt" to "/lorem.txt"
    And user "user1" has created a share with settings
      | path       | lorem.txt   |
      | name       | Public link |
      | expireDate | 14-10-2038  |
      | shareType  | public_link |
    And user "user1" has logged in using the webUI
    When the user changes the expiration of the public link named "Public link" of file "lorem.txt" to "14-09-2017"
    And the user gets the info of the last share using the sharing API
    Then the user should see an error message on the public link share dialog saying "Expiration date is in the past"
    And the fields of the last response should include
      | expiration | 14-10-2038 |

  Scenario: share two file with same name but different paths by public link
    Given user "user1" has uploaded file "filesForUpload/lorem.txt" to "/lorem.txt"
    And user "user1" has created folder "/simple-folder"
    And user "user1" has uploaded file "filesForUpload/lorem.txt" to "/simple-folder/lorem.txt"
    And user "user1" has logged in using the webUI
    When the user creates a new public link for file "lorem.txt" using the webUI
    And the user closes the details dialog
    And the user opens folder "simple-folder" using the webUI
    And the user creates a new public link for file "lorem.txt" using the webUI
    And the user browses to the shared-by-link page
    Then file "lorem.txt" with path "" should be listed in the shared with others page on the webUI
    And file "lorem.txt" with path "/simple-folder" should be listed in the shared with others page on the webUI

  Scenario: user removes the public link of a file
    Given user "user1" has uploaded file "filesForUpload/lorem.txt" to "/lorem.txt"
    And user "user1" has logged in using the webUI
    And the user has created a new public link for file "lorem.txt" using the webUI
    When the user removes the public link of file "lorem.txt" using the webUI
    Then the public should see an error message "File not found" while accessing last created public link using the webUI

  Scenario: user cancel removes operation for the public link of a file
    Given user "user1" has uploaded file "filesForUpload/lorem.txt" to "/lorem.txt"
    And user "user1" has logged in using the webUI
    And the user has created a new public link for file "lorem.txt" using the webUI
    When the user tries to remove the public link of file "lorem.txt" but later cancels the remove dialog using webUI
    And the public accesses the last created public link using the webUI
    Then the content of the file shared by the last public link should be the same as "lorem.txt"

  Scenario: user creates a multiple public link of a file and delete the first link
    Given user "user1" has uploaded file "filesForUpload/lorem.txt" to "/lorem.txt"
    And user "user1" has logged in using the webUI
    And the user has created a new public link for file "lorem.txt" using the webUI with
      | name | first-link |
    And the user has created a new public link for file "lorem.txt" using the webUI with
      | name | second-link |
    And the user has created a new public link for file "lorem.txt" using the webUI with
      | name | third-link |
    When the user removes the public link at position 1 of file "lorem.txt" using the webUI
    Then the public link with name "first-link" should not be in the public links list
    And the number of public links should be 2

  Scenario: user creates a multiple public link of a file and delete the second link
    Given user "user1" has uploaded file "filesForUpload/lorem.txt" to "/lorem.txt"
    And user "user1" has logged in using the webUI
    And the user has created a new public link for file "lorem.txt" using the webUI with
      | name | first-link |
    And the user has created a new public link for file "lorem.txt" using the webUI with
      | name | second-link |
    And the user has created a new public link for file "lorem.txt" using the webUI with
      | name | third-link |
    When the user removes the public link at position 2 of file "lorem.txt" using the webUI
    Then the public link with name "second-link" should not be in the public links list
    And the number of public links should be 2

  Scenario: user creates a multiple public link of a file and delete the third link
    Given user "user1" has uploaded file "filesForUpload/lorem.txt" to "/lorem.txt"
    And user "user1" has logged in using the webUI
    And the user has created a new public link for file "lorem.txt" using the webUI with
      | name | first-link |
    And the user has created a new public link for file "lorem.txt" using the webUI with
      | name | second-link |
    And the user has created a new public link for file "lorem.txt" using the webUI with
      | name | third-link |
    When the user removes the public link at position 3 of file "lorem.txt" using the webUI
    Then the public link with name "third-link" should not be in the public links list
    And the number of public links should be 2

  Scenario: user creates public link with view and upload feature
    Given user "user1" has created folder "/simple-folder"
    And user "user1" has uploaded file "filesForUpload/lorem.txt" to "/simple-folder/lorem.txt"
    And user "user1" has logged in using the webUI
    When the user creates a new public link for folder "simple-folder" using the webUI with
      | permission | upload-write-without-modify |
    And the public accesses the last created public link using the webUI
    Then it should not be possible to delete file "lorem.txt" using the webUI

  Scenario: user creates public link with view download and upload feature and uploads same file name and verifies no auto-renamed file seen in UI
    Given user "user1" has created folder "/simple-folder"
    And user "user1" has uploaded file with content "original content" to "/simple-folder/lorem.txt"
    And user "user1" has logged in using the webUI
    And the user has created a new public link for folder "simple-folder" using the webUI with
      | permission | upload-write-without-modify |
    And the public accesses the last created public link using the webUI
    When the user uploads file "lorem.txt" 5 times using webUI
    Then notifications should be displayed on the webUI with the text
      | The file lorem.txt already exists |
      | The file lorem.txt already exists |
      | The file lorem.txt already exists |
      | The file lorem.txt already exists |
      | The file lorem.txt already exists |
    And file "lorem.txt" should be listed on the webUI
    And the content of file "simple-folder/lorem.txt" should be "original content"
    And file "lorem (2).txt" should not be listed on the webUI

  @issue-35177
  Scenario: User renames a subfolder among subfolders with same names which are shared by public links
    Given user "user1" has created folder "nf1"
    And user "user1" has created folder "nf1/newfolder"
    And user "user1" has created folder "nf2"
    And user "user1" has created folder "nf2/newfolder"
    And user "user1" has created folder "test"
    And user "user1" has created folder "test/test"
    And user "user1" has created a public link share with settings
      | path | nf1/newfolder |
    And user "user1" has created a public link share with settings
      | path | nf2/newfolder |
    And user "user1" has created a public link share with settings
      | path | test/test |
    And user "user1" has logged in using the webUI
    And the user has browsed to the shared-by-link page
    When the user renames folder "newfolder" to "newfolder1" using the webUI
    Then folder "newfolder1" should be listed on the webUI
    And folder "newfolder" should not be listed on the webUI
    #And folder "newfolder" should be listed on the webUI
    And folder "test" should be listed on the webUI

    @issue-35174
    Scenario: User renames folders with different path in Shared by link page
      Given user "user1" has created folder "nf1"
      And user "user1" has created folder "nf1/newfolder"
      And user "user1" has created folder "test"
      And user "user1" has created a public link share with settings
        | path | nf1/newfolder |
      And user "user1" has created a public link share with settings
        | path | test |
      And user "user1" has logged in using the webUI
      And the user has browsed to the shared-by-link page
      When the user renames folder "test" to "newfolder" using the webUI
      Then near folder "test" a tooltip with the text 'newfolder already exists' should be displayed on the webUI
      #Then the following folder should be listed on the webUI
        #| newfolder |
        #| newfolder |

  Scenario: Permissions work correctly on public link share with upload-write-without-modify
    Given user "user1" has created folder "simple-folder"
    And user "user1" has uploaded file "filesForUpload/lorem.txt" to "/simple-folder/lorem.txt"
    And user "user1" has logged in using the webUI
    And the user has created a new public link for folder "simple-folder" using the webUI with
      | permission | upload-write-without-modify |
    When the public accesses the last created public link using the webUI
    Then the option to rename file "lorem.txt" should not be available on the webUI
    And the option to delete file "lorem.txt" should not be available on the webUI
    And the option to upload file should be available on the webUI

  Scenario: Permissions work correctly on public link share with read-write
    Given user "user1" has created folder "simple-folder"
    And user "user1" has uploaded file "filesForUpload/lorem.txt" to "/simple-folder/lorem.txt"
    And user "user1" has logged in using the webUI
    And the user has created a new public link for folder "simple-folder" using the webUI with
      | permission | read-write |
    When the public accesses the last created public link using the webUI
    Then the option to rename file "lorem.txt" should be available on the webUI
    And the option to delete file "lorem.txt" should be available on the webUI
    And the option to upload file should be available on the webUI

  Scenario: User tries to upload existing file in public link share with permissions upload-write-without-modify
    Given user "user1" has created folder "simple-folder"
    And user "user1" has uploaded file "filesForUpload/lorem.txt" to "/simple-folder/lorem.txt"
    And user "user1" has logged in using the webUI
    And the user has created a new public link for folder "simple-folder" using the webUI with
      | permission | upload-write-without-modify |
    And the public accesses the last created public link using the webUI
    When the user uploads file "lorem.txt" using the webUI
    Then a notification should be displayed on the webUI with the text "The file lorem.txt already exists"
    And file "lorem.txt" should be listed on the webUI
    And file "lorem (2).txt" should not be listed on the webUI

  Scenario: User tries to upload existing file in public link share with permissions read-write
    Given user "user1" has created folder "simple-folder"
    And user "user1" has uploaded file "filesForUpload/lorem.txt" to "/simple-folder/lorem.txt"
    And user "user1" has logged in using the webUI
    And the user has created a new public link for folder "simple-folder" using the webUI with
      | permission | read-write |
    And the public accesses the last created public link using the webUI
    When the user uploads file "lorem.txt" keeping both new and existing files using the webUI
    Then file "lorem.txt" should be listed on the webUI
    And file "lorem (2).txt" should be listed on the webUI

  Scenario: Editing the permission on a existing share from read-write to upload-write-without-modify works correctly
    Given user "user1" has created folder "/simple-folder"
    And user "user1" has uploaded file "filesForUpload/lorem.txt" to "/simple-folder/lorem.txt"
    And user "user1" has uploaded file "filesForUpload/lorem-big.txt" to "/simple-folder/lorem-big.txt"
    And user "user1" has logged in using the webUI
    And the user has created a new public link for folder "simple-folder" using the webUI with
      | permission | read-write |
    And the public accesses the last created public link using the webUI
    Then it should be possible to delete file "lorem.txt" using the webUI
    When the user browses to the files page
    And the user opens the share dialog for folder "simple-folder"
    And the user opens the public link share tab
    And the user changes the permission of the public link named "Public link" to "upload-write-without-modify"
    And the public accesses the last created public link using the webUI
    Then the option to delete file "lorem-big.txt" should not be available on the webUI

  Scenario: Editing the permission on a existing share from upload-write-without-modify to read-write works correctly
    Given user "user1" has created folder "/simple-folder"
    And user "user1" has uploaded file "filesForUpload/lorem.txt" to "/simple-folder/lorem.txt"
    And user "user1" has uploaded file "filesForUpload/lorem-big.txt" to "/simple-folder/lorem-big.txt"
    And user "user1" has logged in using the webUI
    And the user has created a new public link for folder "simple-folder" using the webUI with
      | permission | upload-write-without-modify |
    And the public accesses the last created public link using the webUI
    Then the option to delete file "lorem.txt" should not be available on the webUI
    When the user browses to the files page
    And the user opens the share dialog for folder "simple-folder"
    And the user opens the public link share tab
    And the user changes the permission of the public link named "Public link" to "read-write"
    And the public accesses the last created public link using the webUI
    Then it should be possible to delete file "lorem-big.txt" using the webUI

  Scenario: user tries to deletes the expiration date of already existing public link using webUI when expiration date is enforced
    Given parameter "shareapi_default_expire_date" of app "core" has been set to "yes"
    And parameter "shareapi_enforce_expire_date" of app "core" has been set to "yes"
    And user "user1" has uploaded file "filesForUpload/lorem.txt" to "/lorem.txt"
    And user "user1" has created a share with settings
      | path       | lorem.txt   |
      | name       | Public link |
      | expireDate | + 5 days    |
      | shareType  | public_link |
    And user "user1" has logged in using the webUI
    And the user changes the expiration of the public link named "Public link" of file "lorem.txt" to " "
    Then the user should see an error message on the public link popup saying "Expiration date is required"
    And the user gets the info of the last share using the sharing API
    And the fields of the last response should include
      | expiration | + 5 days   |

  Scenario: user deletes the expiration date of already existing public link using webUI when expiration date is set but not enforced
    Given parameter "shareapi_default_expire_date" of app "core" has been set to "yes"
    And user "user1" has uploaded file "filesForUpload/lorem.txt" to "/lorem.txt"
    And user "user1" has created a share with settings
      | path       | lorem.txt   |
      | name       | Public link |
      | expireDate |  + 5 days   |
      | shareType  | public_link |
    And user "user1" has logged in using the webUI
    And the user changes the expiration of the public link named "Public link" of file "lorem.txt" to " "
    And the user gets the info of the last share using the sharing API
    And the fields of the last response should include
      | expiration   | |

  Scenario: user creates a new public link using webUI without setting expiration date when default expire date is set but not enforced
    Given parameter "shareapi_default_expire_date" of app "core" has been set to "yes"
    And parameter "shareapi_enforce_expire_date" of app "core" has been set to "no"
    And user "user1" has uploaded file "filesForUpload/lorem.txt" to "/lorem.txt"
    And user "user1" has logged in using the webUI
    When the user creates a new public link for file "lorem.txt" using the webUI with
      | expiration | |
    And user "user1" gets the info of the last share using the sharing API
    Then the fields of the last response should include
      | expiration   | |

  Scenario: user creates a new public link using webUI removing expiration date when default expire date is set and enforced
    Given parameter "shareapi_default_expire_date" of app "core" has been set to "yes"
    And parameter "shareapi_enforce_expire_date" of app "core" has been set to "yes"
    And user "user1" has uploaded file "filesForUpload/lorem.txt" to "/lorem.txt"
    And user "user1" has logged in using the webUI
    When the user tries to create a new public link for file "lorem.txt" using the webUI
      | expiration | |
    Then the user should see an error message on the public link popup saying "Expiration date is required"

  Scenario: user creates a new public link using webUI when default expire date is set and enforced
    Given parameter "shareapi_default_expire_date" of app "core" has been set to "yes"
    And parameter "shareapi_enforce_expire_date" of app "core" has been set to "yes"
    And user "user1" has uploaded file "filesForUpload/lorem.txt" to "/lorem.txt"
    And user "user1" has logged in using the webUI
    When the user creates a new public link for file "lorem.txt" using the webUI
    And user "user1" gets the info of the last share using the sharing API
    Then the fields of the last response should include
      | expiration | +7 days |

  Scenario: user creates a new public link and the public checks its content
    Given user "user1" has created folder "/simple-folder"
    And user "user1" has uploaded file with content "original content" to "/simple-folder/lorem.txt"
    And user "user1" has logged in using the webUI
    When the user creates a new public link for folder "simple-folder" using the webUI
    And the user logs out of the webUI
    And the public accesses the last created public link using the webUI
    Then file "lorem.txt" should be listed on the webUI
    When the public downloads file "lorem.txt" using the webUI
    Then the downloaded content should be "original content"

  Scenario: user creates a new public link for a file and the public checks all the download links for the file
    Given user "user1" has uploaded file with content "original content" to "/lorem.txt"
    And user "user1" has logged in using the webUI
    When the user creates a new public link for file "lorem.txt" using the webUI
    And the user logs out of the webUI
    And the public accesses the last created public link using the webUI
    Then the text preview of the public link should contain "original content"
    And all the links to download the public share should be the same

  @mailhog
  Scenario: user without email shares a public link via email
    Given these users have been created without skeleton files:
      | username | password |
      | user0    | 1234     |
    And user "user0" has created folder "/simple-folder"
    And parameter "shareapi_allow_public_notification" of app "core" has been set to "yes"
    And user "user0" has logged in using the webUI
    When the user creates a new public link for folder "simple-folder" using the webUI with
      | email           | foo@bar.co  |
    Then the email address "foo@bar.co" should have received an email with the body containing
			"""
			user0 shared simple-folder with you
			"""
    And the email address "foo@bar.co" should have received an email containing the last shared public link

  @skipOnOcV10.3
  Scenario: sharing indicator inside a shared folder
    Given user "user1" has created folder "/simple-folder"
    And user "user1" has created folder "/simple-folder/sub-folder"
    And user "user1" has uploaded file "filesForUpload/textfile.txt" to "/simple-folder/textfile.txt"
    And user "user1" has created a public link share with settings
      | path | /simple-folder |
    And user "user1" has logged in using the webUI
    When the user opens folder "simple-folder" using the webUI
    Then the following resources should have share indicators on the webUI
      | sub-folder   |
      | textfile.txt |

  @skipOnOcV10.3
  Scenario: sharing indicator for file uploaded inside a shared folder
    Given user "user1" has created folder "/simple-folder"
    And user "user1" has created a public link share with settings
      | path | /simple-folder |
    And user "user1" has logged in using the webUI
    When the user opens folder "simple-folder" using the webUI
    And the user uploads file "new-lorem.txt" using the webUI
    Then the following resources should have share indicators on the webUI
      | new-lorem.txt |

  @skipOnOcV10.3
  Scenario: sharing indicator for folder created inside a shared folder
    Given user "user1" has created folder "/simple-folder"
    And user "user1" has created a public link share with settings
      | path | /simple-folder |
    And user "user1" has logged in using the webUI
    When the user opens folder "simple-folder" using the webUI
    And the user creates a folder with the name "sub-folder" using the webUI
    Then the following resources should have share indicators on the webUI
      | sub-folder |

  @skipOnOcV10.3
  Scenario: sharing details of items inside a shared folder
    Given user "user1" has created folder "/simple-folder"
    And user "user1" has created folder "/simple-folder/sub-folder"
    And user "user1" has uploaded file "filesForUpload/textfile.txt" to "/simple-folder/textfile.txt"
    And user "user1" has created a public link share with settings
      | path | /simple-folder |
      | name | Public Link    |
    And user "user1" has logged in using the webUI
    When the user opens folder "simple-folder" using the webUI
    And the user opens the share dialog for folder "sub-folder"
    And the user opens the public link share tab
<<<<<<< HEAD
    Then public link with name "Public Link" should be listed as share receiver via "simple-folder" on the webUI

  @skipOnOcV10.3
  Scenario: sharing detail of items in the webUI shared by public links with empty name
    Given user "user1" has created folder "/simple-folder"
    And user "user1" has uploaded file "filesForUpload/textfile.txt" to "/simple-folder/textfile.txt"
    And user "user1" has created a public link share with settings
      | path | /simple-folder |
    And user "user1" has logged in using the webUI
    When the user opens folder "simple-folder" using the webUI
    And the user opens the share dialog for file "textfile.txt"
    And the user opens the public link share tab
    Then public link with last share token should be listed as share receiver via "simple-folder" on the webUI
=======
    Then public link "Public Link" should be listed as share receiver via "simple-folder" on the webUI

  @skipOnOcV10.3
  Scenario: sharing details of multiple public link shares with different link names
    Given user "user1" has created folder "/simple-folder"
    And user "user1" has created folder "/simple-folder/sub-folder"
    And user "user1" has uploaded file "filesForUpload/textfile.txt" to "/simple-folder/sub-folder/textfile.txt"
    And user "user1" has created a public link share with settings
      | path | /simple-folder |
      | name | Public Link    |
    And user "user1" has created a public link share with settings
      | path | /simple-folder/sub-folder        |
      | name | strängé लिंक नाम (#2 &).नेपाली      |
    And user "user1" has logged in using the webUI
    When the user opens folder "simple-folder" using the webUI
    And the user opens the share dialog for folder "sub-folder"
    And the user opens the public link share tab
    Then public link with name "Public Link" should be listed as share receiver via "simple-folder" on the webUI
    When the user opens folder "sub-folder" using the webUI
    And the user opens the share dialog for file "textfile.txt"
    And the user opens the public link share tab
    Then public link "strängé लिंक नाम (#2 &).नेपाली" should be listed as share receiver via "sub-folder" on the webUI
    And public link "Public Link" should be listed as share receiver via "simple-folder" on the webUI
>>>>>>> 6b38db98
<|MERGE_RESOLUTION|>--- conflicted
+++ resolved
@@ -711,21 +711,6 @@
     When the user opens folder "simple-folder" using the webUI
     And the user opens the share dialog for folder "sub-folder"
     And the user opens the public link share tab
-<<<<<<< HEAD
-    Then public link with name "Public Link" should be listed as share receiver via "simple-folder" on the webUI
-
-  @skipOnOcV10.3
-  Scenario: sharing detail of items in the webUI shared by public links with empty name
-    Given user "user1" has created folder "/simple-folder"
-    And user "user1" has uploaded file "filesForUpload/textfile.txt" to "/simple-folder/textfile.txt"
-    And user "user1" has created a public link share with settings
-      | path | /simple-folder |
-    And user "user1" has logged in using the webUI
-    When the user opens folder "simple-folder" using the webUI
-    And the user opens the share dialog for file "textfile.txt"
-    And the user opens the public link share tab
-    Then public link with last share token should be listed as share receiver via "simple-folder" on the webUI
-=======
     Then public link "Public Link" should be listed as share receiver via "simple-folder" on the webUI
 
   @skipOnOcV10.3
@@ -743,10 +728,21 @@
     When the user opens folder "simple-folder" using the webUI
     And the user opens the share dialog for folder "sub-folder"
     And the user opens the public link share tab
-    Then public link with name "Public Link" should be listed as share receiver via "simple-folder" on the webUI
+    Then public link "Public Link" should be listed as share receiver via "simple-folder" on the webUI
     When the user opens folder "sub-folder" using the webUI
     And the user opens the share dialog for file "textfile.txt"
     And the user opens the public link share tab
     Then public link "strängé लिंक नाम (#2 &).नेपाली" should be listed as share receiver via "sub-folder" on the webUI
     And public link "Public Link" should be listed as share receiver via "simple-folder" on the webUI
->>>>>>> 6b38db98
+
+  @skipOnOcV10.3
+  Scenario: sharing detail of items in the webUI shared by public links with empty name
+    Given user "user1" has created folder "/simple-folder"
+    And user "user1" has uploaded file "filesForUpload/textfile.txt" to "/simple-folder/textfile.txt"
+    And user "user1" has created a public link share with settings
+      | path | /simple-folder |
+    And user "user1" has logged in using the webUI
+    When the user opens folder "simple-folder" using the webUI
+    And the user opens the share dialog for file "textfile.txt"
+    And the user opens the public link share tab
+    Then public link with last share token should be listed as share receiver via "simple-folder" on the webUI