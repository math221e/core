--- conflicted
+++ resolved
@@ -1406,11 +1406,7 @@
             if ($object_class == 'stdClass') {
                 $row = (object) $row;
             } else {
-<<<<<<< HEAD
-                $row = &new $object_class($row);
-=======
                 $row = new $object_class($row);
->>>>>>> 77c423d2
             }
         }
         ++$this->rownum;
