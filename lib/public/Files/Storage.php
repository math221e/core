--- conflicted
+++ resolved
@@ -45,8 +45,7 @@
  * @deprecated 9.0.0 use \OCP\Files\Storage\IStorage instead
  */
 interface Storage extends IStorage {
-<<<<<<< HEAD
-=======
+
 	/**
 	 * $parameters is a free form array with the configuration options needed to construct the storage
 	 *
@@ -457,5 +456,4 @@
 	 * @param bool $isAvailable
 	 */
 	public function setAvailability($isAvailable);
->>>>>>> eb15bf45
 }