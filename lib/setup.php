--- conflicted
+++ resolved
@@ -2,23 +2,6 @@
 
 class DatabaseSetupException extends \OC\HintException
 {
-<<<<<<< HEAD
-=======
-	private $hint;
-
-	public function __construct($message, $hint = '', $code = 0, Exception $previous = null) {
-		$this->hint = $hint;
-		parent::__construct($message, $code, $previous);
-	}
-
-	public function __toString() {
-		return __CLASS__ . ": [{$this->code}]: {$this->message} ({$this->hint})\n";
-	}
-
-	public function getHint() {
-		return $this->hint;
-	}
->>>>>>> 6fcee1ee
 }
 
 class OC_Setup {
