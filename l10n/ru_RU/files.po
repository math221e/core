--- conflicted
+++ resolved
@@ -9,15 +9,9 @@
 msgstr ""
 "Project-Id-Version: ownCloud\n"
 "Report-Msgid-Bugs-To: http://bugs.owncloud.org/\n"
-<<<<<<< HEAD
-"POT-Creation-Date: 2012-12-01 00:01+0100\n"
-"PO-Revision-Date: 2012-11-30 23:02+0000\n"
-"Last-Translator: I Robot <owncloud-bot@tmit.eu>\n"
-=======
 "POT-Creation-Date: 2012-12-19 00:03+0100\n"
 "PO-Revision-Date: 2012-12-18 07:59+0000\n"
 "Last-Translator: AnnaSch <cdewqazxsqwe@gmail.com>\n"
->>>>>>> 166da88b
 "Language-Team: Russian (Russia) (http://www.transifex.com/projects/p/owncloud/language/ru_RU/)\n"
 "MIME-Version: 1.0\n"
 "Content-Type: text/plain; charset=UTF-8\n"
@@ -32,11 +26,7 @@
 #: ajax/upload.php:21
 msgid ""
 "The uploaded file exceeds the upload_max_filesize directive in php.ini: "
-<<<<<<< HEAD
-msgstr ""
-=======
 msgstr "Размер загружаемого файла превышает upload_max_filesize директиву в php.ini:"
->>>>>>> 166da88b
 
 #: ajax/upload.php:23
 msgid ""
@@ -64,19 +54,11 @@
 msgid "Files"
 msgstr "Файлы"
 
-<<<<<<< HEAD
-#: js/fileactions.js:117 templates/index.php:83 templates/index.php:84
-msgid "Unshare"
-msgstr "Скрыть"
-
-#: js/fileactions.js:119 templates/index.php:89 templates/index.php:90
-=======
 #: js/fileactions.js:117 templates/index.php:84 templates/index.php:85
 msgid "Unshare"
 msgstr "Скрыть"
 
 #: js/fileactions.js:119 templates/index.php:90 templates/index.php:91
->>>>>>> 166da88b
 msgid "Delete"
 msgstr "Удалить"
 
@@ -84,41 +66,6 @@
 msgid "Rename"
 msgstr "Переименовать"
 
-<<<<<<< HEAD
-#: js/filelist.js:201 js/filelist.js:203
-msgid "{new_name} already exists"
-msgstr "{новое_имя} уже существует"
-
-#: js/filelist.js:201 js/filelist.js:203
-msgid "replace"
-msgstr "отмена"
-
-#: js/filelist.js:201
-msgid "suggest name"
-msgstr "подобрать название"
-
-#: js/filelist.js:201 js/filelist.js:203
-msgid "cancel"
-msgstr "отменить"
-
-#: js/filelist.js:250
-msgid "replaced {new_name}"
-msgstr "заменено {новое_имя}"
-
-#: js/filelist.js:250 js/filelist.js:252 js/filelist.js:284 js/filelist.js:286
-msgid "undo"
-msgstr "отменить действие"
-
-#: js/filelist.js:252
-msgid "replaced {new_name} with {old_name}"
-msgstr "заменено {новое_имя} с {старое_имя}"
-
-#: js/filelist.js:284
-msgid "unshared {files}"
-msgstr "Cовместное использование прекращено {файлы}"
-
-#: js/filelist.js:286
-=======
 #: js/filelist.js:199 js/filelist.js:201
 msgid "{new_name} already exists"
 msgstr "{новое_имя} уже существует"
@@ -152,7 +99,6 @@
 msgstr "Cовместное использование прекращено {файлы}"
 
 #: js/filelist.js:284
->>>>>>> 166da88b
 msgid "deleted {files}"
 msgstr "удалено {файлы}"
 
@@ -162,41 +108,6 @@
 "allowed."
 msgstr "Некорректное имя, '\\', '/', '<', '>', ':', '\"', '|', '?' и '*' не допустимы."
 
-<<<<<<< HEAD
-#: js/files.js:183
-msgid "generating ZIP-file, it may take some time."
-msgstr "Создание ZIP-файла, это может занять некоторое время."
-
-#: js/files.js:218
-msgid "Unable to upload your file as it is a directory or has 0 bytes"
-msgstr "Невозможно загрузить файл,\n так как он имеет нулевой размер или является директорией"
-
-#: js/files.js:218
-msgid "Upload Error"
-msgstr "Ошибка загрузки"
-
-#: js/files.js:235
-msgid "Close"
-msgstr "Закрыть"
-
-#: js/files.js:254 js/files.js:368 js/files.js:398
-msgid "Pending"
-msgstr "Ожидающий решения"
-
-#: js/files.js:274
-msgid "1 file uploading"
-msgstr "загрузка 1 файла"
-
-#: js/files.js:277 js/files.js:331 js/files.js:346
-msgid "{count} files uploading"
-msgstr "{количество} загружено файлов"
-
-#: js/files.js:349 js/files.js:382
-msgid "Upload cancelled."
-msgstr "Загрузка отменена"
-
-#: js/files.js:451
-=======
 #: js/files.js:174
 msgid "generating ZIP-file, it may take some time."
 msgstr "Создание ZIP-файла, это может занять некоторое время."
@@ -230,50 +141,10 @@
 msgstr "Загрузка отменена"
 
 #: js/files.js:442
->>>>>>> 166da88b
 msgid ""
 "File upload is in progress. Leaving the page now will cancel the upload."
 msgstr "Процесс загрузки файла. Если покинуть страницу сейчас, загрузка будет отменена."
 
-<<<<<<< HEAD
-#: js/files.js:523
-msgid "Invalid folder name. Usage of \"Shared\" is reserved by Owncloud"
-msgstr "Некорректное имя папки. Нименование \"Опубликовано\" зарезервировано ownCloud"
-
-#: js/files.js:704
-msgid "{count} files scanned"
-msgstr "{количество} файлов отсканировано"
-
-#: js/files.js:712
-msgid "error while scanning"
-msgstr "ошибка при сканировании"
-
-#: js/files.js:785 templates/index.php:65
-msgid "Name"
-msgstr "Имя"
-
-#: js/files.js:786 templates/index.php:76
-msgid "Size"
-msgstr "Размер"
-
-#: js/files.js:787 templates/index.php:78
-msgid "Modified"
-msgstr "Изменен"
-
-#: js/files.js:814
-msgid "1 folder"
-msgstr "1 папка"
-
-#: js/files.js:816
-msgid "{count} folders"
-msgstr "{количество} папок"
-
-#: js/files.js:824
-msgid "1 file"
-msgstr "1 файл"
-
-#: js/files.js:826
-=======
 #: js/files.js:512
 msgid "Invalid folder name. Usage of \"Shared\" is reserved by Owncloud"
 msgstr "Некорректное имя папки. Нименование \"Опубликовано\" зарезервировано ownCloud"
@@ -311,7 +182,6 @@
 msgstr "1 файл"
 
 #: js/files.js:815
->>>>>>> 166da88b
 msgid "{count} files"
 msgstr "{количество} файлов"
 
@@ -371,21 +241,6 @@
 msgid "Cancel upload"
 msgstr "Отмена загрузки"
 
-<<<<<<< HEAD
-#: templates/index.php:57
-msgid "Nothing in here. Upload something!"
-msgstr "Здесь ничего нет. Загрузите что-нибудь!"
-
-#: templates/index.php:71
-msgid "Download"
-msgstr "Загрузить"
-
-#: templates/index.php:103
-msgid "Upload too large"
-msgstr "Загрузка слишком велика"
-
-#: templates/index.php:105
-=======
 #: templates/index.php:58
 msgid "Nothing in here. Upload something!"
 msgstr "Здесь ничего нет. Загрузите что-нибудь!"
@@ -399,24 +254,15 @@
 msgstr "Загрузка слишком велика"
 
 #: templates/index.php:106
->>>>>>> 166da88b
 msgid ""
 "The files you are trying to upload exceed the maximum size for file uploads "
 "on this server."
 msgstr "Размер файлов, которые Вы пытаетесь загрузить, превышает максимально допустимый размер для загрузки на данный сервер."
 
-<<<<<<< HEAD
-#: templates/index.php:110
-msgid "Files are being scanned, please wait."
-msgstr "Файлы сканируются, пожалуйста, подождите."
-
-#: templates/index.php:113
-=======
 #: templates/index.php:111
 msgid "Files are being scanned, please wait."
 msgstr "Файлы сканируются, пожалуйста, подождите."
 
 #: templates/index.php:114
->>>>>>> 166da88b
 msgid "Current scanning"
 msgstr "Текущее сканирование"